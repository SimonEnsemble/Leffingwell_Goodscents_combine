--- conflicted
+++ resolved
@@ -5,10 +5,4 @@
 
 `"process_scent_data.html"` shows the notebook output.
 
-<<<<<<< HEAD
-`"pyrfume.csv"` contains the resultant data set (structures and labels).
-
-`"odor_key.json"` contains a dictionary that converts bidirectionally between column number and odor label.
-=======
-`"pyrfume.csv"` contains the resultant data set (structures and labels).
->>>>>>> c674e737
+`"pyrfume.csv"` contains the resultant data set (structures and labels).