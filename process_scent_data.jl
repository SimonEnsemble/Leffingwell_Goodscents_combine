### A Pluto.jl notebook ###
# v0.19.40

using Markdown
using InteractiveUtils

# ╔═╡ 99004b2e-36f7-11ed-28ae-f3f75c823964
begin
	import Pkg
	Pkg.activate("."; io=devnull)
	Pkg.instantiate(; io=devnull)
	using CSV, DataFrames, JSON
	using CairoMakie, Colors, PlutoTest, PlutoUI
	TableOfContents(; title="Odor Data Processing", depth=3)
end

# ╔═╡ e3e38b40-e41d-4afc-9054-a253287a82bb
update_theme!(;
		resolution=(500, 400), 
		font="Noto Sans", 
		linewidth=3, 
		backgroundcolor="#FAF7F2", 
		Axis=(;
			xgridstyle=:dash, 
			ygridstyle=:dash, 
			xtickalign=1, 
			ytickalign=1, 
			titlefont="Noto Sans"
		),
		palette=(;
			color=[
				"#34495e", 
				"#3498db", 
				"#2ecc71", 
				"#f1c40f", 
				"#e74c3c", 
				"#9b59b6", 
				"#1abc9c", 
				"#f39c12",
				"#d35400"
			],
			marker=[
				:circle,
				:utriangle, 
				:cross, 
				:rect, 
				:diamond, 
				:dtriangle, 
				:pentagon, 
				:xcross
			]
		)
	)

# ╔═╡ 6946a79a-8141-4028-b3e9-db109437a407
md"""
# Objective
"""

# ╔═╡ b0a910b0-2a75-4db5-8b8d-9bbb2b46dc64
md"""
Pre-process, combine, and summarize the odorant perception data of _Goodscents_ and _Leffingwell_, obtained from [_The Pyrfume Project's_](https://pyrfume.org/) data [repository](https://github.com/pyrfume/pyrfume-data/). 
"""

# ╔═╡ adedc0fc-5651-47c1-a687-bc6952cdd894
md"""
We combine these data mimicking the procedure described in:

!!! citation ""	
	[\"Machine Learning for Scent: Learning Generalizable Perceptual Representations of Small Molecules\"](https://arxiv.org/abs/1910.10685).

This study treated the machine learning task of odorant perception as a multi-class classification problem: a molecule is input to the machine learning model, and the output is the predicted odor descriptor for the molecule. Read more at the [Google AI blog](https://ai.googleblog.com/2019/10/learning-to-smell-using-deep-learning.html). A more recent follow-up olfactory study was published in _Science_ [here](https://www.science.org/doi/10.1126/science.ade4401).
"""

# ╔═╡ 7fc6a021-b62b-4293-88a6-d564468deebd
md"""
# Pre-Process Sources
"""

# ╔═╡ 19b9aae7-02dc-4f73-81b6-e48f22421078
md"""
## Description
"""

# ╔═╡ 5c2147bb-7f80-421a-8e03-908d3f99e3e6
md"""
### Odors
"""

# ╔═╡ f5f1a79a-2422-4c37-9e7a-40e5bdbac693
md"""
Each instance in the tabular data represents the outcome of an experiment where a human is given a sample of a pure compound and asked to describe what it smells like.
"""

# ╔═╡ 90169515-5113-4563-b36c-b7e9c2aefc81
md"""
### Molecules
"""

# ╔═╡ dc2863e3-2cb1-40c9-ac64-de422553c820
md"""
The [simplified molecular-input line-entry system (SMILES)](https://en.wikipedia.org/wiki/Simplified_molecular-input_line-entry_system) is used to specify the molecular structure of the substance provided in the olfaction survey.
"""

# ╔═╡ d86cea70-e801-4a1b-aacb-80ffb03781ba
md"""
## GitHub Commit
"""

# ╔═╡ 80ba1d37-955a-4ae2-82ef-50455a70985c
md"""
We use the `pyrfume` data from the following commit, which was the most recent as of mid-February 2024.  `pyrfume` has an API for downloading the most recent commit, but not for a specific commit, so we enforce data stability this way.
"""

# ╔═╡ 0ee9fcde-d4af-4b86-9252-df991e60268b
pyrfume_commit = "0e9652c4fde822ad4009d175feb4cfeb7e80d3f7";

# ╔═╡ 9408afd6-e0e4-4f09-8f9e-b2ad40960f81
md"""
## Downloading Raw Data
"""

# ╔═╡ 7cf09702-6e16-432e-9f63-73ca7ffba8c4
md"""
Each raw data file will be downloaded from GitHub and loaded into a `DataFrame`.
"""

# ╔═╡ 1d3a8bb4-1e6c-4961-b88e-ddd48d8ec020
"""
<<<<<<< HEAD
download a specific commit of a file from the pyrfume GitHub data repository and return the CSV data as a `DataFrame`.
=======
download a specific commit of a file from the pyrfume GitHub data repository and return the CSV data as a `DataFrame`
>>>>>>> c674e737
"""
function get_raw_data(file; commit=pyrfume_commit)
	@assert endswith(file, ".csv")
	url = "https://raw.githubusercontent.com/pyrfume/pyrfume-data/$commit/$file"
	filepath = download(url)
	return CSV.read(filepath, DataFrame)
end

# ╔═╡ 328c17c1-bac3-4c61-80fd-233bf0f84cc0
md"""## Read and Process Leffingwell
"""

# ╔═╡ c30f3299-767a-46f6-b9e1-ee4585e99ff7
md"""
### Behaviors
"""

# ╔═╡ 22146540-9de7-4040-a6ac-cbf816f7b78e
md"""
`behaviors_sparse.csv` lists the olfactory perception labels of the molecules in the Leffingwell data set, which we load as `leffingwell_behaviors`:
"""

# ╔═╡ dc7bd01b-17d7-4276-986e-e273d6072430
leffingwell_behaviors = get_raw_data("leffingwell/behavior_sparse.csv")

# ╔═╡ 9e046a92-90f5-4b6a-8fe2-5b741e761f15
md"""
### Stimuli
"""

# ╔═╡ b0350dd9-0d90-4cc5-8b48-dfb8ce7dfda0
md"""
`stimuli.csv` lists various identifiers for each chemical stimulus, along with their molecular weights and SMILES representations.
"""

# ╔═╡ 00f67da6-4d8f-46cf-bdf1-4baba2b33253
leffingwell_stimuli = get_raw_data("leffingwell/stimuli.csv")

# ╔═╡ 8277ab12-b194-42e1-9802-46feff993227
md"""
### Join
"""

# ╔═╡ 463188aa-615c-4426-b7de-50cd816716f7
md"""
Join `leffingwell_stimuli` and `leffingwell_behaviors` using each molecule's unique `"Stimulus"`, drop all columns except `"IsomericSMILES"` and `"Labels"`, and rename these to `"molecule"` and `"odor"`, and extract the individual labels from the raw strings.
"""

# ╔═╡ f7d020c8-50be-4329-8551-907edf81d605
"""
transform a column of values by removing square brackets and commas and splitting on single quotes, followed by discarding artifact strings
"""
function transform_leffingwell(col)
	# remove invalid characters
	replacement_pairs = ["$x" => "" for x in "[,]"]
	col = [replace(row, replacement_pairs...) for row in col]
	
	# split on single quotes
	col = split.(col, '\''; keepempty=false)
	
	# remove the single-space strings that are left behind
	return [filter(≠(" "), s) for s in col]
end

# ╔═╡ 19613f27-7358-417e-b77d-15d734a88e42
leffingwell = let
	df = outerjoin(leffingwell_behaviors, leffingwell_stimuli, on="Stimulus")
	select!(df, ["IsomericSMILES", "Labels"])
	rename!(df, "Labels" => "leffingwell_odor", "IsomericSMILES" => "molecule")
	transform!(df, "leffingwell_odor" => transform_leffingwell; renamecols=false)
end

# ╔═╡ a71a4c95-b3e7-49c7-b729-236869118729
md"""
Check that all molecules have at least one odor label.
"""

# ╔═╡ 378f3ff8-e693-4852-886b-b192eed33f67
@assert all(length.(leffingwell.leffingwell_odor) .> 0)
<<<<<<< HEAD

# ╔═╡ 8f5e6978-9016-4bff-ae41-033f5be4219a
md"""
Check for SMILES uniqueness.
"""

# ╔═╡ bc94bbbe-c2e4-46bf-804c-e51256b2373d
@assert length(unique(leffingwell[:, "molecule"])) == nrow(leffingwell)

# ╔═╡ 5ba1bb77-e905-4508-aa72-c8e5e168b616
md"""
## Read and Process Goodscents 
"""

# ╔═╡ ff0b9207-68f7-4218-85b5-5995de34ab61
md"""
### Behaviors
"""

# ╔═╡ 7ee15b57-15f1-4b64-ac09-53e9d0dbb550
md"""
Load `behaviors.csv` from Goodscents. Perception labels are stored in the `"Descriptors"` column, and the identity of the molecule is indicated by the `"Stimulus"` column.
"""

# ╔═╡ 07ce7883-f61f-4113-99ba-2195b4e41dfa
goodscents_behaviors = get_raw_data("goodscents/behavior.csv")

# ╔═╡ d0979277-3d2d-431e-af4c-d87a3ba7cb03
md"""
### Stimuli
"""

# ╔═╡ 2b826866-62dc-4f53-bccc-658602f624a7
md"""
Read `stimuli.csv`.
"""

# ╔═╡ f7d72939-f78d-476a-978a-b48fe6a51cec
goodscents_stimuli = get_raw_data("goodscents/stimuli.csv")

# ╔═╡ 5d229608-2d37-430a-97e1-cd95f0e44058
md"""
### Molecules
"""

# ╔═╡ 3cee2486-1904-43a6-933a-303d933267a6
md"""
Read `molecules.csv`.
"""

# ╔═╡ bd1bdb6a-51e8-43f3-85d5-cbf757686cc8
goodscents_molecules = get_raw_data("goodscents/molecules.csv")

# ╔═╡ 1542471a-0877-4a18-9f48-6f4d96b12e2a
md"""
### Join
"""

# ╔═╡ 25b4bda4-f2f6-436f-90ec-01c0594118b5
md"""
Join the three tables so as to link together (i) the molecule described by its SMILES string with (ii) its odor perception labels.  Rename `"IsomericSMILES"` to `"molecule"`, rename `"Descriptors"` to `"odor"`, and drop all columns except `"molecule"` and `"odor"`.  Finally, drop all rows with `missing` data, and group by molecule to find duplicate SMILES.
"""

# ╔═╡ dfd599fa-7991-48cc-b7e0-a0bb0bf9fe11
begin
	# join tables on Stimulus
	_goodscents = outerjoin(goodscents_behaviors, goodscents_stimuli; on="Stimulus")
	# join with molecules on CID
	_goodscents = innerjoin(_goodscents, goodscents_molecules; on="CID")
	
	# rename and select columns
	rename!(_goodscents, "IsomericSMILES" => "molecule")
	rename!(_goodscents, "Descriptors" => "goodscents_odor")
	select!(_goodscents, ["molecule", "goodscents_odor"])
	
	# drop rows with missing data
	dropmissing!(_goodscents)
	
	# extract the labels from the raw strings
	transform!(
		_goodscents, 
		"goodscents_odor" => col -> [String.(x) for x in split.(col, ";")]; 
		renamecols=false
	)
end

# ╔═╡ fefe8530-b90e-42a3-b701-bbd406b003d0
md"below shows a molecule is repeated!"

# ╔═╡ 600197f1-a9d5-478b-8fa0-6deac3d25b57
goodscents_gdf = groupby(_goodscents, :molecule)

# ╔═╡ 2e9eb9ec-7d3c-4042-8d52-1dbc306c7330
md"""
Groups representing duplicate and triplicate SMILES:
"""

# ╔═╡ 0f90911c-d106-4e6a-8260-4022085ff5b7
ids_duplicates = findall([nrow(x) for x in goodscents_gdf] .> 1)

# ╔═╡ 4578e868-c562-4e55-b107-5f57f9278f67
length(ids_duplicates)

# ╔═╡ 74678b17-ea44-4f3d-bedc-ba13a7c3d8c7
duplicate_molecule = goodscents_gdf[ids_duplicates[1]][1, "molecule"]

# ╔═╡ a7e2b7c9-ebfb-45d0-95ac-9c41d7dc4fed
goodscents_gdf[ids_duplicates[1]]

# ╔═╡ 54bdbcdc-dff8-4771-b1d7-a89c0f4b164c
md"""
Merge rows by concatenating odor lists e.g.

| molecule | goodscents_odor |
| --- | ----------- |
| \"C(=O)O\" | \"acetic vinegar pungent\" |
| \"C(=O)O\" | \"acetic fermented sharp fruity\" |

--->

| molecule | goodscents_odor |
| --- | ----------- |
| \"C(=O)O\" | \"acetic vinegar pungent acetic fermented sharp fruity\" |
"""

# ╔═╡ d962f970-e62c-4a05-8219-2c81a54bdaba
"""
combine a column from a `GroupedDataFrame` into a single odor list per group
"""
function combine_same_molecules(gcol)
	# gcol is the odor column from a single group
	if length(gcol) == 1
		# the group is already formatted properly
		return gcol
	else
		# the group needs to be merged
		new_col = reduce(union, gcol)
		return [new_col]
	end
end

# ╔═╡ 9ad586da-ccbc-46e8-8e93-7f59ffb3bfd3
goodscents = combine(
	goodscents_gdf, 
	"goodscents_odor" => combine_same_molecules; 
	renamecols=false
)

# ╔═╡ 4eb6f6a7-a130-40d8-b69f-0f1d8517b72f
filter(row -> row["molecule"] == duplicate_molecule, goodscents)

# ╔═╡ fa0df4f6-51f8-47cf-8433-09f427833505
@test length(goodscents_gdf) == nrow(goodscents)

# ╔═╡ cdac62a7-5ed3-493b-949d-4796b9ead3dd
md"""
# Join Data Sets
"""

# ╔═╡ e9f70bdb-a67e-4174-b5dd-cc7df6fd3964
md"""
## Merge
"""

# ╔═╡ 59f4d262-c916-4f62-a1c1-11fda7360027
md"""
Join `leffingwell` and `goodscents` on `"molecule"`, replace each occurance of `missing` with an empty `Vector`, and then take the union of the labels from the two data sets.
"""

# ╔═╡ e03e0656-9198-4419-ac8b-97ef98f37c3f
merged = let
	df = outerjoin(goodscents, leffingwell; makeunique=true, on="molecule")
	df = coalesce.(df, [[]])
	transform!(
		df, 
		["goodscents_odor", "leffingwell_odor"] => 
			((col1, col2) -> col1 .∪ col2) => 
			"odor"
	)
	select!(df, ["molecule", "odor"])
end

# ╔═╡ 55a1ed69-003a-4702-8226-80cc050a0912
md"to check, find some molecule in common between the two data sets and make sure they merged correctly."

# ╔═╡ 80c3eaa2-dfa2-4822-9dc6-002dd3fc23c9
begin
	common_molecule = pop!(intersect(
		Set(goodscents[:, "molecule"]),
		Set(leffingwell[:, "molecule"]),
	))
	
	all_odors = vcat(
		filter(
			row -> row["molecule"] == common_molecule, goodscents
		)[1, "goodscents_odor"],
		filter(
			row -> row["molecule"] == common_molecule, leffingwell
		)[1, "leffingwell_odor"]
	)
	
	@test filter(
		row -> row["molecule"] == common_molecule, merged
	)[1, "odor"] == all_odors
end

# ╔═╡ ebd5497a-799b-4064-b8ac-0365147fb4f8
md"""
## Odor label replacements
we'll store them here then replace at the end.
"""

# ╔═╡ a5ac81f7-2000-40d9-8969-b599fb18ae0d
odor_label_replacements = Dict{String, String}()

# ╔═╡ 645661c4-2749-4ba6-b3c3-844debc9c1d8
md"preliminary list of odors"

# ╔═╡ c14edce9-c764-4938-b4d3-cdbba49433d1
prelim_odors = String.(reduce(union, merged.odor))

# ╔═╡ f732f409-283a-46f3-bcc1-9b8913f37fda
md"""
#### "ABA" Labels
"""

# ╔═╡ 057fff1b-e302-4dcb-9817-199cc2d0bca7
md"""
Some labels are composites of the form "A B A", like "cherry maraschino cherry".
We convert these to simply "A", as the "B" word is mostly meaningless in isolation:
"""

# ╔═╡ 691057f2-0cbf-482b-8b4c-58601d8f7bcf
function is_aba(str)
	tokens = split(str)
	return length(tokens) == 3 && tokens[1] == tokens[3]
end

# ╔═╡ ae23e1fd-e5b6-4829-8fb6-32aa258719e1
aba_labels = filter(is_aba, prelim_odors)

# ╔═╡ df1e2872-3661-419c-94cb-326899f94efd
for o in aba_labels
	odor_label_replacements[o] = split(o)[1]
	println(o, " => ", odor_label_replacements[o])
end

# ╔═╡ 0a729562-155c-4911-9c30-40f79c41ecab
md"""
#### Cheesy Cheese
"""

# ╔═╡ 18df3697-ce68-4697-a27b-1bb74952ec47
md"""
Some labels are of the particular format "cheesy X cheese", where "X" is a particular cheese variety, e.g. parmesan.
These are each reduced simply to "cheesy"
"""

# ╔═╡ f709afff-cede-4af6-bcb9-1df480c3c7e0
function is_cheesy_cheese(str)
	tokens = split(str)
	return length(tokens) == 3 && tokens[1] == "cheesy" && tokens[3] == "cheese"
end

# ╔═╡ 22907771-f6d7-47b2-8aaf-ee9fbfc96f9c
cheesy_corrections = filter(o -> is_cheesy_cheese(o), prelim_odors)

# ╔═╡ 775e1f89-12c7-4078-8097-3e906a8b1973
for o in cheesy_corrections
	odor_label_replacements[o] = "cheese"
	println(o, " => ", odor_label_replacements[o])
end

# ╔═╡ e2326792-be54-4a14-ab8d-04019010c372
md"""
#### Multi-Word Labels
"""

# ╔═╡ fd4f1370-5043-4fda-897e-9a62291cbcba
md"""
Some labels are multi-word phrases, like "lemon peel", where the second word contributes very little.
The second word of these phrases can be dropped.
"""

# ╔═╡ 4ff07081-dd7e-4646-9bcb-9f15b0c75d89
words_to_drop = [
	" skin", " peel", " rind", " leaf", " needle", " yolk", " root", " chip", " flesh", " seed", " fat", " juice", " butter"
];

# ╔═╡ 47a135c0-fe63-4a13-a567-f3cd428ab73e
function two_words_second_meaningless(str)
	for word in words_to_drop
		if occursin(word, str)
			return replace(str, word => "")
		end
	end
	return str
end

# ╔═╡ 6e06d55b-34c4-4937-ae89-e40555cc5bd6
for o in prelim_odors
	for word in words_to_drop
		if occursin(word, o)
			odor_label_replacements[o] = replace(o, word => "")
			println(o, " => ", odor_label_replacements[o])
		end
	end
end

# ╔═╡ 64176145-8bb6-4403-890c-a7a981e710fb
md"""
### Currant
"""

# ╔═╡ 1c2842db-d4ac-4e38-94cb-7c9638455c91
currant_forms = filter(o -> occursin("currant", o), prelim_odors)

# ╔═╡ 740e23a3-d701-417d-a3b9-659f6a072a0b
md"""
We correct instances of the two alternate forms to `"currant"`.
"""

# ╔═╡ 09996b05-3094-4b51-8b54-e0856f36786a
for o in currant_forms
	odor_label_replacements[o] = "currant"
	println(o, " => ", odor_label_replacements[o])
end

# ╔═╡ b919dd0d-9bc4-46eb-bea2-d6e37da5aaef
md"""
#### Noun/Adjective Pairs
"""

# ╔═╡ 0628a48a-e56c-404f-bcb9-c4ee77cd4423
md"""
Some labels are present both in noun and adjective form, e.g. "fish" and "fishy"
"""

# ╔═╡ ddd438af-9bed-489e-97b6-0e2545e05fc1
md"""
These should all be coerced to adjective form:
"""

# ╔═╡ 5809737f-edac-46e3-a5a8-941c8520efe2
function is_nouny(str)
	for x in prelim_odors
		if str == "$(x)y"
			return true
		end
	end
	return false
end

# ╔═╡ 8050b56a-5fd5-4cd4-b69f-b20c717270ae
nouny_odors = filter(o -> is_nouny(o), prelim_odors)

# ╔═╡ fa4b6f62-a849-4372-941d-1a140e467082
for o in nouny_odors
	odor_label_replacements[o] = o[1:end-1]
	println(o, " => ", odor_label_replacements[o])
end

# ╔═╡ b94b053c-0834-4854-961e-b78b4e6dfc9d
md"#### a few more manual replacements"

# ╔═╡ 7de3ca35-3678-4993-9699-658ba0a0493f
md"Concorde grape => grape"

# ╔═╡ 87bc0133-c5e0-46eb-8aa4-92348ace1389
odor_label_replacements["concorde grape"] = "grape"

# ╔═╡ bf5649b4-8943-4fc0-ba87-e4fc1b6575bf
odor_label_replacements["bread baked"] = "bread"

# ╔═╡ bfd01e02-8b11-4f03-898d-4e4cbcf1ad88
md"""
### a caveat 
"""

# ╔═╡ 8ea79a32-e0ab-449e-aaff-ac0adc98cb79
md"""
there are labels that occur in both the keys and values of the replacements dictionary, so the replacement function must be run iteratively until all labels have converged
"""

# ╔═╡ db0b3074-12fe-48f5-9488-2e77c5e9969a
in_keys_and_values = keys(odor_label_replacements) ∩ values(odor_label_replacements)

# ╔═╡ 1d1d3868-43f5-4531-97cf-79a089ab793b
md"#### finally, replace the odor labels"

# ╔═╡ ceecd769-357c-4bfe-aefa-c479ce6bab4e
odor_label_replacements

# ╔═╡ 06a5887c-73d5-41d4-a3a4-661ac6e362c9
corrected = let
	df = deepcopy(merged)
	for i in 1:10
		@info "round $i"
		df2 = transform(
			df,
			:odor => col -> 
			[replace(row, odor_label_replacements...) for row in col] .|> unique;
			renamecols=false
		)
		df_odors = reduce(union, df.odor)
		if df_odors == reduce(union, df2.odor)
			@info "No change. Done!"
			break
		else
			new_problems = [o for o in df_odors if o in keys(odor_label_replacements)]
			@warn "" new_problems
			df = df2
		end
	end
	df
end

# ╔═╡ 07d2caca-67da-4cd6-a329-3d241993f3ac
odors = String.(reduce(union, corrected[:, "odor"])) # final odor list

# ╔═╡ 5765952b-8b4e-4a4f-bb38-75a49a5f15ce
@test length(filter(occursin(" "), odors)) == 0

# ╔═╡ 6318dcf4-4478-4398-bbfc-5c663c078de9
@test length(filter(in(keys(odor_label_replacements)), odors)) == 0

# ╔═╡ 6c547994-0566-4480-b23d-fbdc437431b0
length(odors)

# ╔═╡ 95513350-d56d-4d68-a97a-dc77b7bfd495
length(prelim_odors)

# ╔═╡ 171258ed-f732-44c2-8d8d-4a386ac8f5f2
md"""
## Final Processing
"""

# ╔═╡ f149b713-6e4c-462b-8cc3-ebc2d433d1f8
md"""
### Label Frequency
"""

# ╔═╡ 2020a24e-8dbe-4f2a-9aa3-5999391e7d9d
md"""
The remaining multi-word labels are sufficiently rare to excuse their exclusion.

further, we exclude all labels with fewer than 30 positive instances are excluded.
"""

# ╔═╡ 1ee63411-94a2-4535-a6bf-1ce62e23a6db
examples_per_anomalous_label = [
	anomaly => count(isequal(anomaly), reduce(vcat, corrected.odor)) 
	for anomaly in filter(
		x -> occursin(" ", x), reduce(union, corrected.odor)
	)
]

# ╔═╡ 600de752-8927-493f-b58e-605773bb6c4c
counts_per_label = Dict(
	o => count(
		isequal(o), reduce(vcat, corrected.odor)
	) for o in odors
)

# ╔═╡ d0ef14c9-391c-4af8-b915-d86c8aefd002
function is_over_threshold(o)
	return counts_per_label[o] ≥ 30
end

# ╔═╡ 47cb7741-01da-4bd4-8c05-c818e6c87f6b
trimmed = transform(
	corrected,
	:odor => col -> [filter(≠(""), [is_over_threshold(o) ? o : "" for o in row]) for row in col];
	renamecols=false
)

# ╔═╡ 514c4b55-f246-475d-b5bc-67349854e0b4
md"""
This yields molecules with no labels left.
These must be removed.
"""

# ╔═╡ 83d1567c-b101-4f59-a658-1ff20e8d8b0f
length.(trimmed.odor) |> minimum

# ╔═╡ 394a567a-8e4e-4c6e-8f22-69e31daca417
filter!(row -> length(row.odor) > 0, trimmed)

# ╔═╡ 39a1c22a-4011-4b15-9604-fd8ebcfc3357
md"""
### Success!
"""

=======

# ╔═╡ 8f5e6978-9016-4bff-ae41-033f5be4219a
md"""
Check for SMILES uniqueness.
"""

# ╔═╡ bc94bbbe-c2e4-46bf-804c-e51256b2373d
@assert length(unique(leffingwell[:, "molecule"])) == nrow(leffingwell)

# ╔═╡ 5ba1bb77-e905-4508-aa72-c8e5e168b616
md"""
## Read and Process Goodscents 
"""

# ╔═╡ ff0b9207-68f7-4218-85b5-5995de34ab61
md"""
### Behaviors
"""

# ╔═╡ 7ee15b57-15f1-4b64-ac09-53e9d0dbb550
md"""
Load `behaviors.csv` from Goodscents. Perception labels are stored in the `"Descriptors"` column, and the identity of the molecule is indicated by the `"Stimulus"` column.
"""

# ╔═╡ 07ce7883-f61f-4113-99ba-2195b4e41dfa
goodscents_behaviors = get_raw_data("goodscents/behavior.csv")

# ╔═╡ d0979277-3d2d-431e-af4c-d87a3ba7cb03
md"""
### Stimuli
"""

# ╔═╡ 2b826866-62dc-4f53-bccc-658602f624a7
md"""
Read `stimuli.csv`.
"""

# ╔═╡ f7d72939-f78d-476a-978a-b48fe6a51cec
goodscents_stimuli = get_raw_data("goodscents/stimuli.csv")

# ╔═╡ 5d229608-2d37-430a-97e1-cd95f0e44058
md"""
### Molecules
"""

# ╔═╡ 3cee2486-1904-43a6-933a-303d933267a6
md"""
Read `molecules.csv`.
"""

# ╔═╡ bd1bdb6a-51e8-43f3-85d5-cbf757686cc8
goodscents_molecules = get_raw_data("goodscents/molecules.csv")

# ╔═╡ 1542471a-0877-4a18-9f48-6f4d96b12e2a
md"""
### Join
"""

# ╔═╡ 25b4bda4-f2f6-436f-90ec-01c0594118b5
md"""
Join the three tables so as to link together (i) the molecule described by its SMILES string with (ii) its odor perception labels.  Rename `"IsomericSMILES"` to `"molecule"`, rename `"Descriptors"` to `"odor"`, and drop all columns except `"molecule"` and `"odor"`.  Finally, drop all rows with `missing` data, and group by molecule to find duplicate SMILES.
"""

# ╔═╡ dfd599fa-7991-48cc-b7e0-a0bb0bf9fe11
begin
	# join tables on Stimulus
	_goodscents = outerjoin(goodscents_behaviors, goodscents_stimuli; on="Stimulus")
	# join with molecules on CID
	_goodscents = innerjoin(_goodscents, goodscents_molecules; on="CID")
	# rename and select columns
	rename!(_goodscents, "IsomericSMILES" => "molecule")
	rename!(_goodscents, "Descriptors" => "goodscents_odor")
	select!(_goodscents, ["molecule", "goodscents_odor"])
	# drop rows with missing data
	dropmissing!(_goodscents)
	# # extract the labels from the raw strings
	transform!(
		_goodscents, 
		"goodscents_odor" => col -> [String.(x) for x in split.(col, ";")]; 
		renamecols=false
	)
end

# ╔═╡ 36db4077-0000-409d-92d2-f3ceb8e451a4
md"group by molecule to find molecules with repeated rows."

# ╔═╡ 600197f1-a9d5-478b-8fa0-6deac3d25b57
goodscents_gdf = groupby(_goodscents, :molecule)

# ╔═╡ 2e9eb9ec-7d3c-4042-8d52-1dbc306c7330
md"""
Groups representing duplicate and triplicate SMILES:
"""

# ╔═╡ 0f90911c-d106-4e6a-8260-4022085ff5b7
ids_duplicates = findall([nrow(x) for x in goodscents_gdf] .> 1)

# ╔═╡ 4578e868-c562-4e55-b107-5f57f9278f67
length(ids_duplicates)

# ╔═╡ 74678b17-ea44-4f3d-bedc-ba13a7c3d8c7
duplicate_molecule = goodscents_gdf[ids_duplicates[1]][1, "molecule"]

# ╔═╡ a7e2b7c9-ebfb-45d0-95ac-9c41d7dc4fed
goodscents_gdf[ids_duplicates[1]]

# ╔═╡ 54bdbcdc-dff8-4771-b1d7-a89c0f4b164c
md"""
Merge rows by concatenating odor lists

| molecule | goodscents_odor |
| --- | ----------- |
| \"C(=O)O\" | \"acetic vinegar pungent\" |
| \"C(=O)O\" | \"acetic fermented sharp fruity\" |

--->

| molecule | goodscents_odor |
| --- | ----------- |
| \"C(=O)O\" | \"acetic vinegar pungent acetic fermented sharp fruity\" |
"""

# ╔═╡ d962f970-e62c-4a05-8219-2c81a54bdaba
"""
combine a column from a `GroupedDataFrame` into a single odor list per group
"""
function combine_same_molecules(gcol)
	# gcol is the odor column from a single group
	if length(gcol) == 1
		# the group is already formatted properly
		return gcol
	else
		# the group needs to be merged
		new_col = reduce(union, gcol)
		return [new_col]
	end
end

# ╔═╡ 9ad586da-ccbc-46e8-8e93-7f59ffb3bfd3
goodscents = combine(
	goodscents_gdf, 
	"goodscents_odor" => combine_same_molecules; 
	renamecols=false
)

# ╔═╡ 4eb6f6a7-a130-40d8-b69f-0f1d8517b72f
filter(row -> row["molecule"] == duplicate_molecule, goodscents)

# ╔═╡ fa0df4f6-51f8-47cf-8433-09f427833505
@test length(goodscents_gdf) == nrow(goodscents)

# ╔═╡ cdac62a7-5ed3-493b-949d-4796b9ead3dd
md"""
# Join Data Sets
"""

# ╔═╡ e9f70bdb-a67e-4174-b5dd-cc7df6fd3964
md"""
## Merge
"""

# ╔═╡ 59f4d262-c916-4f62-a1c1-11fda7360027
md"""
Join `leffingwell` and `goodscents` on `"molecule"`, replace each occurance of `missing` with an empty `Vector`, and then take the union of the labels from the two data sets.
"""

# ╔═╡ e03e0656-9198-4419-ac8b-97ef98f37c3f
merged = let
	df = outerjoin(goodscents, leffingwell; makeunique=true, on="molecule")
	df = coalesce.(df, [[]])
	transform!(
		df, 
		["goodscents_odor", "leffingwell_odor"] => 
			((col1, col2) -> col1 .∪ col2) => 
			"odor"
	)
	select!(df, ["molecule", "odor"])
end

# ╔═╡ 55a1ed69-003a-4702-8226-80cc050a0912
md"to check, find some molecule in common between the two data sets and make sure they merged correctly."

# ╔═╡ 80c3eaa2-dfa2-4822-9dc6-002dd3fc23c9
begin
	common_molecule = pop!(intersect(
		Set(goodscents[:, "molecule"]),
		Set(leffingwell[:, "molecule"]),
	))
	
	all_odors = vcat(
		filter(
			row -> row["molecule"] == common_molecule, goodscents
		)[1, "goodscents_odor"],
		filter(
			row -> row["molecule"] == common_molecule, leffingwell
		)[1, "leffingwell_odor"]
	)
	
	@test filter(
		row -> row["molecule"] == common_molecule, merged
	)[1, "odor"] == all_odors
end

# ╔═╡ ebd5497a-799b-4064-b8ac-0365147fb4f8
md"""
## Odor label replacements
we'll store them here then replace at the end.
"""

# ╔═╡ a5ac81f7-2000-40d9-8969-b599fb18ae0d
odor_label_replacements = Dict{String, String}()

# ╔═╡ ffa33dd7-4e68-4196-9840-36919cb1adf1
md"preliminary list of odors"

# ╔═╡ c14edce9-c764-4938-b4d3-cdbba49433d1
prelim_odors = String.(reduce(union, merged.odor))

# ╔═╡ f732f409-283a-46f3-bcc1-9b8913f37fda
md"""
#### "ABA" Labels
"""

# ╔═╡ 057fff1b-e302-4dcb-9817-199cc2d0bca7
md"""
Some labels are composites of the form "A B A", like "cherry maraschino cherry".
We convert these to simply "A", as the "B" word is mostly meaningless in isolation:
"""

# ╔═╡ 691057f2-0cbf-482b-8b4c-58601d8f7bcf
function is_aba(str)
	tokens = split(str)
	return length(tokens) == 3 && tokens[1] == tokens[3]
end

# ╔═╡ ae23e1fd-e5b6-4829-8fb6-32aa258719e1
aba_labels = filter(is_aba, prelim_odors)

# ╔═╡ df1e2872-3661-419c-94cb-326899f94efd
for o in aba_labels
	odor_label_replacements[o] = split(o)[1]
	println(o, " => ", odor_label_replacements[o])
end

# ╔═╡ 0a729562-155c-4911-9c30-40f79c41ecab
md"""
#### Cheesy Cheese
"""

# ╔═╡ 18df3697-ce68-4697-a27b-1bb74952ec47
md"""
Some labels are of the particular format "cheesy X cheese", where "X" is a particular cheese variety, e.g. parmesan.
These are each reduced simply to "cheesy"
"""

# ╔═╡ f709afff-cede-4af6-bcb9-1df480c3c7e0
function is_cheesy_cheese(str)
	tokens = split(str)
	return length(tokens) == 3 && tokens[1] == "cheesy" && tokens[3] == "cheese"
end

# ╔═╡ 22907771-f6d7-47b2-8aaf-ee9fbfc96f9c
cheesy_corrections = filter(o -> is_cheesy_cheese(o), prelim_odors)

# ╔═╡ 775e1f89-12c7-4078-8097-3e906a8b1973
for o in cheesy_corrections
	odor_label_replacements[o] = "cheese"
	println(o, " => ", odor_label_replacements[o])
end

# ╔═╡ e2326792-be54-4a14-ab8d-04019010c372
md"""
#### Multi-Word Labels
"""

# ╔═╡ fd4f1370-5043-4fda-897e-9a62291cbcba
md"""
Some labels are multi-word phrases, like "lemon peel", where the second word contributes very little.
The second word of these phrases can be dropped.
"""

# ╔═╡ 4ff07081-dd7e-4646-9bcb-9f15b0c75d89
words_to_drop = [
	" skin", " peel", " rind", " leaf", " needle", " yolk", " root", " chip", " flesh", " seed", " fat", " juice", " butter"
];

# ╔═╡ 47a135c0-fe63-4a13-a567-f3cd428ab73e
function two_words_second_meaningless(str)
	for word in words_to_drop
		if occursin(word, str)
			return replace(str, word => "")
		end
	end
	return str
end

# ╔═╡ 6e06d55b-34c4-4937-ae89-e40555cc5bd6
for o in prelim_odors
	for word in words_to_drop
		if occursin(word, o)
			odor_label_replacements[o] = replace(o, word => "")
			println(o, " => ", odor_label_replacements[o])
		end
	end
end

# ╔═╡ 64176145-8bb6-4403-890c-a7a981e710fb
md"""
### Currant
"""

# ╔═╡ 1c2842db-d4ac-4e38-94cb-7c9638455c91
currant_forms = filter(o -> occursin("currant", o), prelim_odors)

# ╔═╡ e49adaa0-c250-4610-a2f1-baad018867df
"""
The odor of blackcurrant is encoded $(length(currant_forms)) different ways:
""" |> Markdown.parse

# ╔═╡ 740e23a3-d701-417d-a3b9-659f6a072a0b
md"""
We correct instances of the two alternate forms to `"currant"`.
"""

# ╔═╡ 09996b05-3094-4b51-8b54-e0856f36786a
for o in currant_forms
	odor_label_replacements[o] = "currant"
	println(o, " => ", odor_label_replacements[o])
end

# ╔═╡ b919dd0d-9bc4-46eb-bea2-d6e37da5aaef
md"""
#### Noun/Adjective Pairs
"""

# ╔═╡ 0628a48a-e56c-404f-bcb9-c4ee77cd4423
md"""
Some labels are present both in noun and adjective form, e.g. "fish" and "fishy"
"""

# ╔═╡ ddd438af-9bed-489e-97b6-0e2545e05fc1
md"""
These should all be coerced to adjective form:
"""

# ╔═╡ 5809737f-edac-46e3-a5a8-941c8520efe2
function is_nouny(str)
	for x in prelim_odors
		if str == "$(x)y"
			return true
		end
	end
	return false
end

# ╔═╡ 8050b56a-5fd5-4cd4-b69f-b20c717270ae
nouny_odors = filter(o -> is_nouny(o), prelim_odors)

# ╔═╡ fa4b6f62-a849-4372-941d-1a140e467082
for o in nouny_odors
	odor_label_replacements[o] = o[1:end-1]
	println(o, " => ", odor_label_replacements[o])
end

# ╔═╡ b94b053c-0834-4854-961e-b78b4e6dfc9d
md"#### a few more manual replacements"

# ╔═╡ 7de3ca35-3678-4993-9699-658ba0a0493f
md"Concorde grape => grape"

# ╔═╡ 87bc0133-c5e0-46eb-8aa4-92348ace1389
odor_label_replacements["concorde grape"] = "grape"

# ╔═╡ bf5649b4-8943-4fc0-ba87-e4fc1b6575bf
odor_label_replacements["bread baked"] = "bread"

# ╔═╡ bfd01e02-8b11-4f03-898d-4e4cbcf1ad88
md"""
### a caveat 
"""

# ╔═╡ 8ea79a32-e0ab-449e-aaff-ac0adc98cb79
md"""
there are labels that occur in both the keys and values of the replacements dictionary, so the replacement function must be run iteratively until all labels have converged
"""

# ╔═╡ db0b3074-12fe-48f5-9488-2e77c5e9969a
in_keys_and_values = keys(odor_label_replacements) ∩ values(odor_label_replacements)

# ╔═╡ 1d1d3868-43f5-4531-97cf-79a089ab793b
md"#### finally, replace the odor labels"

# ╔═╡ ceecd769-357c-4bfe-aefa-c479ce6bab4e
odor_label_replacements

# ╔═╡ 06a5887c-73d5-41d4-a3a4-661ac6e362c9
corrected = let
	df = deepcopy(merged)
	for i in 1:10
		@info "round $i"
		df2 = transform(
			df,
			:odor => col -> [
				replace(row, odor_label_replacements...) for row in col
			] .|> unique;
			renamecols=false
		)
		df_odors = reduce(union, df.odor)
		if df_odors == reduce(union, df2.odor)
			@info "No change. Done!"
			break
		else
			new_problems = [o for o in df_odors if o in keys(odor_label_replacements)]
			@warn "" new_problems
			df = df2
		end
	end
	df
end

# ╔═╡ 07d2caca-67da-4cd6-a329-3d241993f3ac
odors = String.(reduce(union, corrected[:, "odor"])) # final odor list

# ╔═╡ 5765952b-8b4e-4a4f-bb38-75a49a5f15ce
@test length(filter(occursin(" "), odors)) == 0

# ╔═╡ 6318dcf4-4478-4398-bbfc-5c663c078de9
@test length(filter(in(keys(odor_label_replacements)), odors)) == 0

# ╔═╡ 6c547994-0566-4480-b23d-fbdc437431b0
length(odors)

# ╔═╡ 95513350-d56d-4d68-a97a-dc77b7bfd495
length(prelim_odors)

# ╔═╡ 171258ed-f732-44c2-8d8d-4a386ac8f5f2
md"""
## Final Processing
"""

# ╔═╡ f149b713-6e4c-462b-8cc3-ebc2d433d1f8
md"""
### Label Frequency
"""

# ╔═╡ 2020a24e-8dbe-4f2a-9aa3-5999391e7d9d
md"""
The remaining multi-word labels are sufficiently rare to excuse their exclusion.

futher, **we exclude all labels with fewer than 30 positive instances**.
"""

# ╔═╡ 1ee63411-94a2-4535-a6bf-1ce62e23a6db
examples_per_anomalous_label = [
	anomaly => count(isequal(anomaly), reduce(vcat, corrected.odor)) 
	for anomaly in filter(
		x -> occursin(" ", x), reduce(union, corrected.odor)
	)
]

# ╔═╡ 600de752-8927-493f-b58e-605773bb6c4c
counts_per_label = Dict(
	o => count(
		isequal(o), reduce(vcat, corrected.odor)
	) for o in odors
)

# ╔═╡ d0ef14c9-391c-4af8-b915-d86c8aefd002
function is_over_threshold(o)
	return counts_per_label[o] ≥ 30
end

# ╔═╡ 47cb7741-01da-4bd4-8c05-c818e6c87f6b
trimmed = transform(
	corrected,
	:odor => col -> [filter(≠(""), [is_over_threshold(o) ? o : "" for o in row]) for row in col];
	renamecols=false
)

# ╔═╡ 514c4b55-f246-475d-b5bc-67349854e0b4
md"""
This yields molecules with no labels left.
These must be removed.
"""

# ╔═╡ 83d1567c-b101-4f59-a658-1ff20e8d8b0f
length.(trimmed.odor) |> minimum

# ╔═╡ 394a567a-8e4e-4c6e-8f22-69e31daca417
filter!(row -> length(row.odor) > 0, trimmed)

# ╔═╡ 39a1c22a-4011-4b15-9604-fd8ebcfc3357
md"""
### Success!
"""

>>>>>>> c674e737
# ╔═╡ 9deb1a41-1248-47da-aacb-c129863f8db7
"""
Every molecule now has at least $(length.(trimmed.odor) |> minimum) label...
""" |> Markdown.parse

# ╔═╡ 20380a67-3b2d-4063-a491-5bfe68706ee8
<<<<<<< HEAD
@test minimum(length.(trimmed.odor)) == 1
=======
@test length.(trimmed.odor) |> minimum == 1
>>>>>>> c674e737

# ╔═╡ 3f8057f7-3391-4361-9ec5-7f739c66649c
md"""
...and there are $(length(reduce(union, trimmed.odor))) labels that are sufficiently frequent...
"""

# ╔═╡ 5c7647f0-ed46-4d14-90d7-c95584d45cc4
length(reduce(union, trimmed.odor))

# ╔═╡ 73f7cec2-da0e-4f94-a67c-ea8716051ae4
md"""
...including "odorless"
"""

# ╔═╡ 9faf164e-60f7-4bc9-8a94-b04e70e55b8a
@test "odorless" in reduce(union, trimmed.odor)

# ╔═╡ c43ae3db-a34c-4aab-815e-f6820b44e558
new_counts_per_label = Dict(
	o => count(
		isequal(o), reduce(vcat, trimmed.odor)
	) for o in reduce(union, trimmed.odor)
)

# ╔═╡ f1403f59-3a34-4be8-a5fc-1f04513b80db
@test all(values(new_counts_per_label) .>= 30)

# ╔═╡ 29ea157b-a324-49a0-8412-03d03be9b6e7
md"""
## Bitvector Encoding
"""

# ╔═╡ 2462e47a-4f17-4723-87f8-324a2a570706
md"""
We need these data in bit-encoded format.
"""
<<<<<<< HEAD

# ╔═╡ 1a0c8ab5-6181-48a0-8a91-02a9bd2c75a4
label_to_idx = let
	label_vec = reduce(union, trimmed.odor)
	Dict(label_vec .=> eachindex(label_vec))
end

# ╔═╡ fe2a4aab-85ce-4c2b-b042-3bdf5bf8fba2
idx_to_label = Dict(v => k for (k, v) in label_to_idx)

# ╔═╡ fda94ce1-4069-4320-804a-d1f83d9f1073
function odor_list_to_vector_encoding(odor_list)
	vector = zeros(Int, length(label_to_idx))
	for odor in odor_list
		vector[label_to_idx[odor]] = 1
	end
	@assert sum(vector) == length(odor_list)
	return vector
end

# ╔═╡ 8584efe5-be9e-42ba-973d-4634bf6ec1bb
data = let
	data = transform(
		trimmed,
		:odor => col -> [odor_list_to_vector_encoding(row) for row in col];
		renamecols=false
	)
	mat = reduce(hcat, data.odor)' |> Matrix
	cols = [idx_to_label[i] => copy(col) for (i, col) in enumerate(eachcol(mat))]
	DataFrame("molecule" => trimmed.molecule, cols...)
end

# ╔═╡ a3e335ba-ad0a-4c59-865a-905bd8d4aaa0
md"checks bit vector encoding"

# ╔═╡ 1a0fc9ee-6fab-405b-9619-5092e696a777
begin
	for id_mol = 1:nrow(data)
		# sum of active bits = # odors
		@assert sum(data[id_mol, 2:end]) == length(unique(trimmed[id_mol, "odor"]))

=======

# ╔═╡ 1a0c8ab5-6181-48a0-8a91-02a9bd2c75a4
label_to_idx = let
	label_vec = reduce(union, trimmed.odor) 
	Dict(label_vec .=> eachindex(label_vec))
end

# ╔═╡ fe2a4aab-85ce-4c2b-b042-3bdf5bf8fba2
idx_to_label = Dict(v => k for (k, v) in label_to_idx)

# ╔═╡ fda94ce1-4069-4320-804a-d1f83d9f1073
function odor_list_to_vector_encoding(odor_list)
	vector = zeros(Int, length(label_to_idx))
	for odor in odor_list
		vector[label_to_idx[odor]] = 1
	end
	return vector
end

# ╔═╡ 8584efe5-be9e-42ba-973d-4634bf6ec1bb
data = let
	data = transform(
		trimmed,
		:odor => col -> [odor_list_to_vector_encoding(row) for row in col];
		renamecols=false
	)
	mat = reduce(hcat, data.odor)' |> Matrix
	cols = [idx_to_label[i] => copy(col) for (i, col) in enumerate(eachcol(mat))]
	DataFrame("molecule" => trimmed.molecule, cols...)
end

# ╔═╡ a3e335ba-ad0a-4c59-865a-905bd8d4aaa0
md"some checks"

# ╔═╡ 1a0fc9ee-6fab-405b-9619-5092e696a777
begin
	for id_mol = 1:nrow(data)
		# sum of active bits = # odors
		@assert sum(data[id_mol, 2:end]) == length(unique(trimmed[id_mol, "odor"]))

>>>>>>> c674e737
		# make sure the right odor is activated
		for o in trimmed[id_mol, "odor"]
			@assert data[id_mol, 1 + label_to_idx[o]] == 1
		end
	end
<<<<<<< HEAD
	# make sure the column name is right
=======
	# make sure the column names are right
>>>>>>> c674e737
	@test names(data)[2:end] == [idx_to_label[i] for i = 1:length(idx_to_label)]
end

# ╔═╡ 7c889e04-bbee-490b-8cf8-fcc88fca3712
md"""
# Write to File
"""
<<<<<<< HEAD

# ╔═╡ 38810e1d-94d9-4a18-8346-919cc1dba734
md"""
## CSV
"""

=======

# ╔═╡ 38810e1d-94d9-4a18-8346-919cc1dba734
md"""
## CSV
"""

>>>>>>> c674e737
# ╔═╡ 9302a9af-ce89-4d2a-a46b-573e3b4257a9
md"""
Structures and odor label bitvectors
"""

# ╔═╡ 961f8c2c-cf31-47cc-ba96-14ded08c7507
CSV.write("pyrfume.csv", data);

# ╔═╡ 0f4342b4-1343-47bd-a555-c351c2fa7c03
@test isfile("pyrfume.csv")

# ╔═╡ 667f1ff5-d22c-4b8c-b5a4-1148f6741202
md"""
# Analysis
"""

# ╔═╡ 905dc26a-fc2c-47a0-8569-a4b7a4541cfa
md"""
Goal: conduct a similar analysis of the olfactory data as in Fig. 3 [here](https://arxiv.org/pdf/1910.10685.pdf).
"""
<<<<<<< HEAD

# ╔═╡ b520bcf8-1aee-4a17-8e34-4ce97206bd7c
md"""
### Odor Labels per Molecule
"""

=======

# ╔═╡ b520bcf8-1aee-4a17-8e34-4ce97206bd7c
md"""
### Odor Labels per Molecule
"""

>>>>>>> c674e737
# ╔═╡ 28e4e0c5-858d-4d7c-b7d2-3771ab7affb1
md"""
List the number of unique olfactory perception labels on each molecule in the data.
"""

# ╔═╡ a11f06bb-9fcc-431d-9967-f8d26aa44bf2
labels_counted = transform(
	trimmed, 
	"odor" => (col -> map(row -> length(row), col)) => "# odor labels"
)

# ╔═╡ b562ad25-45e5-4fc9-8d74-27b9727e4766
md"List the number of molecules with a given number of odor labels."

# ╔═╡ 0233d3e0-c934-48c2-be82-8e041227aec5
odor_label_counts = combine(
	groupby(labels_counted, "# odor labels"), nrow => "# molecules"
)

# ╔═╡ ec3b2463-4284-41bb-9c60-63ba8a7b6705
begin
	fig2 = Figure(; size=(660, 400))
	ax2  = Axis(fig2[1, 1],
		xlabel="# odor labels on a molecule",
		ylabel="# molecules",
		xticks=1:25
	)
	barplot!(odor_label_counts[:, "# odor labels"], 
		    odor_label_counts[:, "# molecules"])
	ylims!(0, nothing)
	fig2
end

# ╔═╡ 104cf55d-538c-4b5c-a6eb-47c91f20aa6f
md"""
### Label Prevalence
"""

# ╔═╡ 25a5c232-a0f6-4a1b-8f91-3cee5d97b3db
begin
	molecule_odor_pairs = DataFrame(molecule=String[], odor=String[])
	for row in eachrow(labels_counted)
		for odor in row["odor"]
			push!(molecule_odor_pairs, [row["molecule"], odor])
		end
	end
	molecule_odor_pairs
end

# ╔═╡ 3d1f7cfa-ae9b-4ed1-9261-595fee65a974
molecules_per_odor = sort(
	combine(groupby(molecule_odor_pairs, "odor"), nrow => "# molecules"), 
	"# molecules";
	rev=true
)

# ╔═╡ 28ec1019-f51e-4dd9-a5ca-cfd0a095fcea
begin
	fig = Figure(; resolution=(500, 2000))
	ax  = Axis(fig[1, 1], 
		xlabel="# molecules", 
		ylabel="odor", 
		title="odor prevalence",
		yticks=(1:nrow(molecules_per_odor), molecules_per_odor[:, "odor"])
	)
	xlims!(0, nothing)
	barplot!(1:nrow(molecules_per_odor), molecules_per_odor[:, "# molecules"], direction=:x)
	ylims!(0.0, nrow(molecules_per_odor)+0.5)
	fig
end

# ╔═╡ Cell order:
# ╠═99004b2e-36f7-11ed-28ae-f3f75c823964
# ╟─e3e38b40-e41d-4afc-9054-a253287a82bb
# ╟─6946a79a-8141-4028-b3e9-db109437a407
# ╟─b0a910b0-2a75-4db5-8b8d-9bbb2b46dc64
# ╟─adedc0fc-5651-47c1-a687-bc6952cdd894
# ╟─7fc6a021-b62b-4293-88a6-d564468deebd
# ╟─19b9aae7-02dc-4f73-81b6-e48f22421078
# ╟─5c2147bb-7f80-421a-8e03-908d3f99e3e6
# ╟─f5f1a79a-2422-4c37-9e7a-40e5bdbac693
# ╟─90169515-5113-4563-b36c-b7e9c2aefc81
# ╟─dc2863e3-2cb1-40c9-ac64-de422553c820
# ╟─d86cea70-e801-4a1b-aacb-80ffb03781ba
# ╟─80ba1d37-955a-4ae2-82ef-50455a70985c
# ╠═0ee9fcde-d4af-4b86-9252-df991e60268b
# ╟─9408afd6-e0e4-4f09-8f9e-b2ad40960f81
# ╟─7cf09702-6e16-432e-9f63-73ca7ffba8c4
# ╠═1d3a8bb4-1e6c-4961-b88e-ddd48d8ec020
# ╟─328c17c1-bac3-4c61-80fd-233bf0f84cc0
# ╟─c30f3299-767a-46f6-b9e1-ee4585e99ff7
# ╟─22146540-9de7-4040-a6ac-cbf816f7b78e
# ╠═dc7bd01b-17d7-4276-986e-e273d6072430
# ╟─9e046a92-90f5-4b6a-8fe2-5b741e761f15
# ╟─b0350dd9-0d90-4cc5-8b48-dfb8ce7dfda0
# ╠═00f67da6-4d8f-46cf-bdf1-4baba2b33253
# ╟─8277ab12-b194-42e1-9802-46feff993227
# ╟─463188aa-615c-4426-b7de-50cd816716f7
# ╠═f7d020c8-50be-4329-8551-907edf81d605
# ╠═19613f27-7358-417e-b77d-15d734a88e42
# ╟─a71a4c95-b3e7-49c7-b729-236869118729
# ╠═378f3ff8-e693-4852-886b-b192eed33f67
# ╟─8f5e6978-9016-4bff-ae41-033f5be4219a
# ╠═bc94bbbe-c2e4-46bf-804c-e51256b2373d
# ╟─5ba1bb77-e905-4508-aa72-c8e5e168b616
# ╟─ff0b9207-68f7-4218-85b5-5995de34ab61
# ╟─7ee15b57-15f1-4b64-ac09-53e9d0dbb550
# ╠═07ce7883-f61f-4113-99ba-2195b4e41dfa
# ╟─d0979277-3d2d-431e-af4c-d87a3ba7cb03
# ╟─2b826866-62dc-4f53-bccc-658602f624a7
# ╠═f7d72939-f78d-476a-978a-b48fe6a51cec
# ╟─5d229608-2d37-430a-97e1-cd95f0e44058
# ╟─3cee2486-1904-43a6-933a-303d933267a6
# ╠═bd1bdb6a-51e8-43f3-85d5-cbf757686cc8
# ╟─1542471a-0877-4a18-9f48-6f4d96b12e2a
# ╟─25b4bda4-f2f6-436f-90ec-01c0594118b5
# ╠═dfd599fa-7991-48cc-b7e0-a0bb0bf9fe11
<<<<<<< HEAD
# ╟─fefe8530-b90e-42a3-b701-bbd406b003d0
=======
# ╟─36db4077-0000-409d-92d2-f3ceb8e451a4
>>>>>>> c674e737
# ╠═600197f1-a9d5-478b-8fa0-6deac3d25b57
# ╟─2e9eb9ec-7d3c-4042-8d52-1dbc306c7330
# ╠═0f90911c-d106-4e6a-8260-4022085ff5b7
# ╠═4578e868-c562-4e55-b107-5f57f9278f67
# ╠═74678b17-ea44-4f3d-bedc-ba13a7c3d8c7
# ╠═a7e2b7c9-ebfb-45d0-95ac-9c41d7dc4fed
# ╟─54bdbcdc-dff8-4771-b1d7-a89c0f4b164c
# ╠═d962f970-e62c-4a05-8219-2c81a54bdaba
# ╠═9ad586da-ccbc-46e8-8e93-7f59ffb3bfd3
# ╠═4eb6f6a7-a130-40d8-b69f-0f1d8517b72f
# ╠═fa0df4f6-51f8-47cf-8433-09f427833505
# ╟─cdac62a7-5ed3-493b-949d-4796b9ead3dd
# ╟─e9f70bdb-a67e-4174-b5dd-cc7df6fd3964
# ╟─59f4d262-c916-4f62-a1c1-11fda7360027
# ╠═e03e0656-9198-4419-ac8b-97ef98f37c3f
# ╟─55a1ed69-003a-4702-8226-80cc050a0912
# ╠═80c3eaa2-dfa2-4822-9dc6-002dd3fc23c9
# ╟─ebd5497a-799b-4064-b8ac-0365147fb4f8
# ╠═a5ac81f7-2000-40d9-8969-b599fb18ae0d
<<<<<<< HEAD
# ╟─645661c4-2749-4ba6-b3c3-844debc9c1d8
=======
# ╟─ffa33dd7-4e68-4196-9840-36919cb1adf1
>>>>>>> c674e737
# ╠═c14edce9-c764-4938-b4d3-cdbba49433d1
# ╟─f732f409-283a-46f3-bcc1-9b8913f37fda
# ╟─057fff1b-e302-4dcb-9817-199cc2d0bca7
# ╠═691057f2-0cbf-482b-8b4c-58601d8f7bcf
# ╠═ae23e1fd-e5b6-4829-8fb6-32aa258719e1
# ╠═df1e2872-3661-419c-94cb-326899f94efd
# ╟─0a729562-155c-4911-9c30-40f79c41ecab
# ╟─18df3697-ce68-4697-a27b-1bb74952ec47
# ╠═f709afff-cede-4af6-bcb9-1df480c3c7e0
# ╠═22907771-f6d7-47b2-8aaf-ee9fbfc96f9c
# ╠═775e1f89-12c7-4078-8097-3e906a8b1973
# ╟─e2326792-be54-4a14-ab8d-04019010c372
# ╟─fd4f1370-5043-4fda-897e-9a62291cbcba
# ╠═4ff07081-dd7e-4646-9bcb-9f15b0c75d89
# ╠═47a135c0-fe63-4a13-a567-f3cd428ab73e
# ╠═6e06d55b-34c4-4937-ae89-e40555cc5bd6
# ╟─64176145-8bb6-4403-890c-a7a981e710fb
<<<<<<< HEAD
=======
# ╟─e49adaa0-c250-4610-a2f1-baad018867df
>>>>>>> c674e737
# ╠═1c2842db-d4ac-4e38-94cb-7c9638455c91
# ╟─740e23a3-d701-417d-a3b9-659f6a072a0b
# ╠═09996b05-3094-4b51-8b54-e0856f36786a
# ╟─b919dd0d-9bc4-46eb-bea2-d6e37da5aaef
# ╟─0628a48a-e56c-404f-bcb9-c4ee77cd4423
# ╟─ddd438af-9bed-489e-97b6-0e2545e05fc1
# ╠═5809737f-edac-46e3-a5a8-941c8520efe2
# ╠═8050b56a-5fd5-4cd4-b69f-b20c717270ae
# ╠═fa4b6f62-a849-4372-941d-1a140e467082
# ╟─b94b053c-0834-4854-961e-b78b4e6dfc9d
# ╟─7de3ca35-3678-4993-9699-658ba0a0493f
# ╠═87bc0133-c5e0-46eb-8aa4-92348ace1389
# ╠═bf5649b4-8943-4fc0-ba87-e4fc1b6575bf
# ╟─bfd01e02-8b11-4f03-898d-4e4cbcf1ad88
# ╟─8ea79a32-e0ab-449e-aaff-ac0adc98cb79
# ╠═db0b3074-12fe-48f5-9488-2e77c5e9969a
# ╟─1d1d3868-43f5-4531-97cf-79a089ab793b
# ╠═ceecd769-357c-4bfe-aefa-c479ce6bab4e
# ╠═06a5887c-73d5-41d4-a3a4-661ac6e362c9
# ╠═07d2caca-67da-4cd6-a329-3d241993f3ac
# ╠═5765952b-8b4e-4a4f-bb38-75a49a5f15ce
# ╠═6318dcf4-4478-4398-bbfc-5c663c078de9
# ╠═6c547994-0566-4480-b23d-fbdc437431b0
# ╠═95513350-d56d-4d68-a97a-dc77b7bfd495
# ╟─171258ed-f732-44c2-8d8d-4a386ac8f5f2
# ╟─f149b713-6e4c-462b-8cc3-ebc2d433d1f8
# ╟─2020a24e-8dbe-4f2a-9aa3-5999391e7d9d
# ╠═1ee63411-94a2-4535-a6bf-1ce62e23a6db
# ╠═600de752-8927-493f-b58e-605773bb6c4c
# ╠═d0ef14c9-391c-4af8-b915-d86c8aefd002
# ╠═47cb7741-01da-4bd4-8c05-c818e6c87f6b
# ╟─514c4b55-f246-475d-b5bc-67349854e0b4
# ╠═83d1567c-b101-4f59-a658-1ff20e8d8b0f
# ╠═394a567a-8e4e-4c6e-8f22-69e31daca417
# ╟─39a1c22a-4011-4b15-9604-fd8ebcfc3357
# ╟─9deb1a41-1248-47da-aacb-c129863f8db7
# ╠═20380a67-3b2d-4063-a491-5bfe68706ee8
# ╟─3f8057f7-3391-4361-9ec5-7f739c66649c
# ╠═5c7647f0-ed46-4d14-90d7-c95584d45cc4
# ╟─73f7cec2-da0e-4f94-a67c-ea8716051ae4
# ╠═9faf164e-60f7-4bc9-8a94-b04e70e55b8a
# ╠═c43ae3db-a34c-4aab-815e-f6820b44e558
# ╠═f1403f59-3a34-4be8-a5fc-1f04513b80db
# ╟─29ea157b-a324-49a0-8412-03d03be9b6e7
# ╟─2462e47a-4f17-4723-87f8-324a2a570706
# ╠═1a0c8ab5-6181-48a0-8a91-02a9bd2c75a4
# ╠═fe2a4aab-85ce-4c2b-b042-3bdf5bf8fba2
# ╠═fda94ce1-4069-4320-804a-d1f83d9f1073
# ╠═8584efe5-be9e-42ba-973d-4634bf6ec1bb
# ╟─a3e335ba-ad0a-4c59-865a-905bd8d4aaa0
# ╠═1a0fc9ee-6fab-405b-9619-5092e696a777
# ╟─7c889e04-bbee-490b-8cf8-fcc88fca3712
# ╟─38810e1d-94d9-4a18-8346-919cc1dba734
# ╟─9302a9af-ce89-4d2a-a46b-573e3b4257a9
# ╠═961f8c2c-cf31-47cc-ba96-14ded08c7507
# ╠═0f4342b4-1343-47bd-a555-c351c2fa7c03
# ╟─667f1ff5-d22c-4b8c-b5a4-1148f6741202
# ╟─905dc26a-fc2c-47a0-8569-a4b7a4541cfa
# ╟─b520bcf8-1aee-4a17-8e34-4ce97206bd7c
# ╟─28e4e0c5-858d-4d7c-b7d2-3771ab7affb1
# ╠═a11f06bb-9fcc-431d-9967-f8d26aa44bf2
# ╟─b562ad25-45e5-4fc9-8d74-27b9727e4766
# ╠═0233d3e0-c934-48c2-be82-8e041227aec5
# ╠═ec3b2463-4284-41bb-9c60-63ba8a7b6705
# ╟─104cf55d-538c-4b5c-a6eb-47c91f20aa6f
# ╠═25a5c232-a0f6-4a1b-8f91-3cee5d97b3db
# ╠═3d1f7cfa-ae9b-4ed1-9261-595fee65a974
# ╠═28ec1019-f51e-4dd9-a5ca-cfd0a095fcea<|MERGE_RESOLUTION|>--- conflicted
+++ resolved
@@ -127,11 +127,7 @@
 
 # ╔═╡ 1d3a8bb4-1e6c-4961-b88e-ddd48d8ec020
 """
-<<<<<<< HEAD
 download a specific commit of a file from the pyrfume GitHub data repository and return the CSV data as a `DataFrame`.
-=======
-download a specific commit of a file from the pyrfume GitHub data repository and return the CSV data as a `DataFrame`
->>>>>>> c674e737
 """
 function get_raw_data(file; commit=pyrfume_commit)
 	@assert endswith(file, ".csv")
@@ -211,7 +207,6 @@
 
 # ╔═╡ 378f3ff8-e693-4852-886b-b192eed33f67
 @assert all(length.(leffingwell.leffingwell_odor) .> 0)
-<<<<<<< HEAD
 
 # ╔═╡ 8f5e6978-9016-4bff-ae41-033f5be4219a
 md"""
@@ -705,515 +700,13 @@
 ### Success!
 """
 
-=======
-
-# ╔═╡ 8f5e6978-9016-4bff-ae41-033f5be4219a
-md"""
-Check for SMILES uniqueness.
-"""
-
-# ╔═╡ bc94bbbe-c2e4-46bf-804c-e51256b2373d
-@assert length(unique(leffingwell[:, "molecule"])) == nrow(leffingwell)
-
-# ╔═╡ 5ba1bb77-e905-4508-aa72-c8e5e168b616
-md"""
-## Read and Process Goodscents 
-"""
-
-# ╔═╡ ff0b9207-68f7-4218-85b5-5995de34ab61
-md"""
-### Behaviors
-"""
-
-# ╔═╡ 7ee15b57-15f1-4b64-ac09-53e9d0dbb550
-md"""
-Load `behaviors.csv` from Goodscents. Perception labels are stored in the `"Descriptors"` column, and the identity of the molecule is indicated by the `"Stimulus"` column.
-"""
-
-# ╔═╡ 07ce7883-f61f-4113-99ba-2195b4e41dfa
-goodscents_behaviors = get_raw_data("goodscents/behavior.csv")
-
-# ╔═╡ d0979277-3d2d-431e-af4c-d87a3ba7cb03
-md"""
-### Stimuli
-"""
-
-# ╔═╡ 2b826866-62dc-4f53-bccc-658602f624a7
-md"""
-Read `stimuli.csv`.
-"""
-
-# ╔═╡ f7d72939-f78d-476a-978a-b48fe6a51cec
-goodscents_stimuli = get_raw_data("goodscents/stimuli.csv")
-
-# ╔═╡ 5d229608-2d37-430a-97e1-cd95f0e44058
-md"""
-### Molecules
-"""
-
-# ╔═╡ 3cee2486-1904-43a6-933a-303d933267a6
-md"""
-Read `molecules.csv`.
-"""
-
-# ╔═╡ bd1bdb6a-51e8-43f3-85d5-cbf757686cc8
-goodscents_molecules = get_raw_data("goodscents/molecules.csv")
-
-# ╔═╡ 1542471a-0877-4a18-9f48-6f4d96b12e2a
-md"""
-### Join
-"""
-
-# ╔═╡ 25b4bda4-f2f6-436f-90ec-01c0594118b5
-md"""
-Join the three tables so as to link together (i) the molecule described by its SMILES string with (ii) its odor perception labels.  Rename `"IsomericSMILES"` to `"molecule"`, rename `"Descriptors"` to `"odor"`, and drop all columns except `"molecule"` and `"odor"`.  Finally, drop all rows with `missing` data, and group by molecule to find duplicate SMILES.
-"""
-
-# ╔═╡ dfd599fa-7991-48cc-b7e0-a0bb0bf9fe11
-begin
-	# join tables on Stimulus
-	_goodscents = outerjoin(goodscents_behaviors, goodscents_stimuli; on="Stimulus")
-	# join with molecules on CID
-	_goodscents = innerjoin(_goodscents, goodscents_molecules; on="CID")
-	# rename and select columns
-	rename!(_goodscents, "IsomericSMILES" => "molecule")
-	rename!(_goodscents, "Descriptors" => "goodscents_odor")
-	select!(_goodscents, ["molecule", "goodscents_odor"])
-	# drop rows with missing data
-	dropmissing!(_goodscents)
-	# # extract the labels from the raw strings
-	transform!(
-		_goodscents, 
-		"goodscents_odor" => col -> [String.(x) for x in split.(col, ";")]; 
-		renamecols=false
-	)
-end
-
-# ╔═╡ 36db4077-0000-409d-92d2-f3ceb8e451a4
-md"group by molecule to find molecules with repeated rows."
-
-# ╔═╡ 600197f1-a9d5-478b-8fa0-6deac3d25b57
-goodscents_gdf = groupby(_goodscents, :molecule)
-
-# ╔═╡ 2e9eb9ec-7d3c-4042-8d52-1dbc306c7330
-md"""
-Groups representing duplicate and triplicate SMILES:
-"""
-
-# ╔═╡ 0f90911c-d106-4e6a-8260-4022085ff5b7
-ids_duplicates = findall([nrow(x) for x in goodscents_gdf] .> 1)
-
-# ╔═╡ 4578e868-c562-4e55-b107-5f57f9278f67
-length(ids_duplicates)
-
-# ╔═╡ 74678b17-ea44-4f3d-bedc-ba13a7c3d8c7
-duplicate_molecule = goodscents_gdf[ids_duplicates[1]][1, "molecule"]
-
-# ╔═╡ a7e2b7c9-ebfb-45d0-95ac-9c41d7dc4fed
-goodscents_gdf[ids_duplicates[1]]
-
-# ╔═╡ 54bdbcdc-dff8-4771-b1d7-a89c0f4b164c
-md"""
-Merge rows by concatenating odor lists
-
-| molecule | goodscents_odor |
-| --- | ----------- |
-| \"C(=O)O\" | \"acetic vinegar pungent\" |
-| \"C(=O)O\" | \"acetic fermented sharp fruity\" |
-
---->
-
-| molecule | goodscents_odor |
-| --- | ----------- |
-| \"C(=O)O\" | \"acetic vinegar pungent acetic fermented sharp fruity\" |
-"""
-
-# ╔═╡ d962f970-e62c-4a05-8219-2c81a54bdaba
-"""
-combine a column from a `GroupedDataFrame` into a single odor list per group
-"""
-function combine_same_molecules(gcol)
-	# gcol is the odor column from a single group
-	if length(gcol) == 1
-		# the group is already formatted properly
-		return gcol
-	else
-		# the group needs to be merged
-		new_col = reduce(union, gcol)
-		return [new_col]
-	end
-end
-
-# ╔═╡ 9ad586da-ccbc-46e8-8e93-7f59ffb3bfd3
-goodscents = combine(
-	goodscents_gdf, 
-	"goodscents_odor" => combine_same_molecules; 
-	renamecols=false
-)
-
-# ╔═╡ 4eb6f6a7-a130-40d8-b69f-0f1d8517b72f
-filter(row -> row["molecule"] == duplicate_molecule, goodscents)
-
-# ╔═╡ fa0df4f6-51f8-47cf-8433-09f427833505
-@test length(goodscents_gdf) == nrow(goodscents)
-
-# ╔═╡ cdac62a7-5ed3-493b-949d-4796b9ead3dd
-md"""
-# Join Data Sets
-"""
-
-# ╔═╡ e9f70bdb-a67e-4174-b5dd-cc7df6fd3964
-md"""
-## Merge
-"""
-
-# ╔═╡ 59f4d262-c916-4f62-a1c1-11fda7360027
-md"""
-Join `leffingwell` and `goodscents` on `"molecule"`, replace each occurance of `missing` with an empty `Vector`, and then take the union of the labels from the two data sets.
-"""
-
-# ╔═╡ e03e0656-9198-4419-ac8b-97ef98f37c3f
-merged = let
-	df = outerjoin(goodscents, leffingwell; makeunique=true, on="molecule")
-	df = coalesce.(df, [[]])
-	transform!(
-		df, 
-		["goodscents_odor", "leffingwell_odor"] => 
-			((col1, col2) -> col1 .∪ col2) => 
-			"odor"
-	)
-	select!(df, ["molecule", "odor"])
-end
-
-# ╔═╡ 55a1ed69-003a-4702-8226-80cc050a0912
-md"to check, find some molecule in common between the two data sets and make sure they merged correctly."
-
-# ╔═╡ 80c3eaa2-dfa2-4822-9dc6-002dd3fc23c9
-begin
-	common_molecule = pop!(intersect(
-		Set(goodscents[:, "molecule"]),
-		Set(leffingwell[:, "molecule"]),
-	))
-	
-	all_odors = vcat(
-		filter(
-			row -> row["molecule"] == common_molecule, goodscents
-		)[1, "goodscents_odor"],
-		filter(
-			row -> row["molecule"] == common_molecule, leffingwell
-		)[1, "leffingwell_odor"]
-	)
-	
-	@test filter(
-		row -> row["molecule"] == common_molecule, merged
-	)[1, "odor"] == all_odors
-end
-
-# ╔═╡ ebd5497a-799b-4064-b8ac-0365147fb4f8
-md"""
-## Odor label replacements
-we'll store them here then replace at the end.
-"""
-
-# ╔═╡ a5ac81f7-2000-40d9-8969-b599fb18ae0d
-odor_label_replacements = Dict{String, String}()
-
-# ╔═╡ ffa33dd7-4e68-4196-9840-36919cb1adf1
-md"preliminary list of odors"
-
-# ╔═╡ c14edce9-c764-4938-b4d3-cdbba49433d1
-prelim_odors = String.(reduce(union, merged.odor))
-
-# ╔═╡ f732f409-283a-46f3-bcc1-9b8913f37fda
-md"""
-#### "ABA" Labels
-"""
-
-# ╔═╡ 057fff1b-e302-4dcb-9817-199cc2d0bca7
-md"""
-Some labels are composites of the form "A B A", like "cherry maraschino cherry".
-We convert these to simply "A", as the "B" word is mostly meaningless in isolation:
-"""
-
-# ╔═╡ 691057f2-0cbf-482b-8b4c-58601d8f7bcf
-function is_aba(str)
-	tokens = split(str)
-	return length(tokens) == 3 && tokens[1] == tokens[3]
-end
-
-# ╔═╡ ae23e1fd-e5b6-4829-8fb6-32aa258719e1
-aba_labels = filter(is_aba, prelim_odors)
-
-# ╔═╡ df1e2872-3661-419c-94cb-326899f94efd
-for o in aba_labels
-	odor_label_replacements[o] = split(o)[1]
-	println(o, " => ", odor_label_replacements[o])
-end
-
-# ╔═╡ 0a729562-155c-4911-9c30-40f79c41ecab
-md"""
-#### Cheesy Cheese
-"""
-
-# ╔═╡ 18df3697-ce68-4697-a27b-1bb74952ec47
-md"""
-Some labels are of the particular format "cheesy X cheese", where "X" is a particular cheese variety, e.g. parmesan.
-These are each reduced simply to "cheesy"
-"""
-
-# ╔═╡ f709afff-cede-4af6-bcb9-1df480c3c7e0
-function is_cheesy_cheese(str)
-	tokens = split(str)
-	return length(tokens) == 3 && tokens[1] == "cheesy" && tokens[3] == "cheese"
-end
-
-# ╔═╡ 22907771-f6d7-47b2-8aaf-ee9fbfc96f9c
-cheesy_corrections = filter(o -> is_cheesy_cheese(o), prelim_odors)
-
-# ╔═╡ 775e1f89-12c7-4078-8097-3e906a8b1973
-for o in cheesy_corrections
-	odor_label_replacements[o] = "cheese"
-	println(o, " => ", odor_label_replacements[o])
-end
-
-# ╔═╡ e2326792-be54-4a14-ab8d-04019010c372
-md"""
-#### Multi-Word Labels
-"""
-
-# ╔═╡ fd4f1370-5043-4fda-897e-9a62291cbcba
-md"""
-Some labels are multi-word phrases, like "lemon peel", where the second word contributes very little.
-The second word of these phrases can be dropped.
-"""
-
-# ╔═╡ 4ff07081-dd7e-4646-9bcb-9f15b0c75d89
-words_to_drop = [
-	" skin", " peel", " rind", " leaf", " needle", " yolk", " root", " chip", " flesh", " seed", " fat", " juice", " butter"
-];
-
-# ╔═╡ 47a135c0-fe63-4a13-a567-f3cd428ab73e
-function two_words_second_meaningless(str)
-	for word in words_to_drop
-		if occursin(word, str)
-			return replace(str, word => "")
-		end
-	end
-	return str
-end
-
-# ╔═╡ 6e06d55b-34c4-4937-ae89-e40555cc5bd6
-for o in prelim_odors
-	for word in words_to_drop
-		if occursin(word, o)
-			odor_label_replacements[o] = replace(o, word => "")
-			println(o, " => ", odor_label_replacements[o])
-		end
-	end
-end
-
-# ╔═╡ 64176145-8bb6-4403-890c-a7a981e710fb
-md"""
-### Currant
-"""
-
-# ╔═╡ 1c2842db-d4ac-4e38-94cb-7c9638455c91
-currant_forms = filter(o -> occursin("currant", o), prelim_odors)
-
-# ╔═╡ e49adaa0-c250-4610-a2f1-baad018867df
-"""
-The odor of blackcurrant is encoded $(length(currant_forms)) different ways:
-""" |> Markdown.parse
-
-# ╔═╡ 740e23a3-d701-417d-a3b9-659f6a072a0b
-md"""
-We correct instances of the two alternate forms to `"currant"`.
-"""
-
-# ╔═╡ 09996b05-3094-4b51-8b54-e0856f36786a
-for o in currant_forms
-	odor_label_replacements[o] = "currant"
-	println(o, " => ", odor_label_replacements[o])
-end
-
-# ╔═╡ b919dd0d-9bc4-46eb-bea2-d6e37da5aaef
-md"""
-#### Noun/Adjective Pairs
-"""
-
-# ╔═╡ 0628a48a-e56c-404f-bcb9-c4ee77cd4423
-md"""
-Some labels are present both in noun and adjective form, e.g. "fish" and "fishy"
-"""
-
-# ╔═╡ ddd438af-9bed-489e-97b6-0e2545e05fc1
-md"""
-These should all be coerced to adjective form:
-"""
-
-# ╔═╡ 5809737f-edac-46e3-a5a8-941c8520efe2
-function is_nouny(str)
-	for x in prelim_odors
-		if str == "$(x)y"
-			return true
-		end
-	end
-	return false
-end
-
-# ╔═╡ 8050b56a-5fd5-4cd4-b69f-b20c717270ae
-nouny_odors = filter(o -> is_nouny(o), prelim_odors)
-
-# ╔═╡ fa4b6f62-a849-4372-941d-1a140e467082
-for o in nouny_odors
-	odor_label_replacements[o] = o[1:end-1]
-	println(o, " => ", odor_label_replacements[o])
-end
-
-# ╔═╡ b94b053c-0834-4854-961e-b78b4e6dfc9d
-md"#### a few more manual replacements"
-
-# ╔═╡ 7de3ca35-3678-4993-9699-658ba0a0493f
-md"Concorde grape => grape"
-
-# ╔═╡ 87bc0133-c5e0-46eb-8aa4-92348ace1389
-odor_label_replacements["concorde grape"] = "grape"
-
-# ╔═╡ bf5649b4-8943-4fc0-ba87-e4fc1b6575bf
-odor_label_replacements["bread baked"] = "bread"
-
-# ╔═╡ bfd01e02-8b11-4f03-898d-4e4cbcf1ad88
-md"""
-### a caveat 
-"""
-
-# ╔═╡ 8ea79a32-e0ab-449e-aaff-ac0adc98cb79
-md"""
-there are labels that occur in both the keys and values of the replacements dictionary, so the replacement function must be run iteratively until all labels have converged
-"""
-
-# ╔═╡ db0b3074-12fe-48f5-9488-2e77c5e9969a
-in_keys_and_values = keys(odor_label_replacements) ∩ values(odor_label_replacements)
-
-# ╔═╡ 1d1d3868-43f5-4531-97cf-79a089ab793b
-md"#### finally, replace the odor labels"
-
-# ╔═╡ ceecd769-357c-4bfe-aefa-c479ce6bab4e
-odor_label_replacements
-
-# ╔═╡ 06a5887c-73d5-41d4-a3a4-661ac6e362c9
-corrected = let
-	df = deepcopy(merged)
-	for i in 1:10
-		@info "round $i"
-		df2 = transform(
-			df,
-			:odor => col -> [
-				replace(row, odor_label_replacements...) for row in col
-			] .|> unique;
-			renamecols=false
-		)
-		df_odors = reduce(union, df.odor)
-		if df_odors == reduce(union, df2.odor)
-			@info "No change. Done!"
-			break
-		else
-			new_problems = [o for o in df_odors if o in keys(odor_label_replacements)]
-			@warn "" new_problems
-			df = df2
-		end
-	end
-	df
-end
-
-# ╔═╡ 07d2caca-67da-4cd6-a329-3d241993f3ac
-odors = String.(reduce(union, corrected[:, "odor"])) # final odor list
-
-# ╔═╡ 5765952b-8b4e-4a4f-bb38-75a49a5f15ce
-@test length(filter(occursin(" "), odors)) == 0
-
-# ╔═╡ 6318dcf4-4478-4398-bbfc-5c663c078de9
-@test length(filter(in(keys(odor_label_replacements)), odors)) == 0
-
-# ╔═╡ 6c547994-0566-4480-b23d-fbdc437431b0
-length(odors)
-
-# ╔═╡ 95513350-d56d-4d68-a97a-dc77b7bfd495
-length(prelim_odors)
-
-# ╔═╡ 171258ed-f732-44c2-8d8d-4a386ac8f5f2
-md"""
-## Final Processing
-"""
-
-# ╔═╡ f149b713-6e4c-462b-8cc3-ebc2d433d1f8
-md"""
-### Label Frequency
-"""
-
-# ╔═╡ 2020a24e-8dbe-4f2a-9aa3-5999391e7d9d
-md"""
-The remaining multi-word labels are sufficiently rare to excuse their exclusion.
-
-futher, **we exclude all labels with fewer than 30 positive instances**.
-"""
-
-# ╔═╡ 1ee63411-94a2-4535-a6bf-1ce62e23a6db
-examples_per_anomalous_label = [
-	anomaly => count(isequal(anomaly), reduce(vcat, corrected.odor)) 
-	for anomaly in filter(
-		x -> occursin(" ", x), reduce(union, corrected.odor)
-	)
-]
-
-# ╔═╡ 600de752-8927-493f-b58e-605773bb6c4c
-counts_per_label = Dict(
-	o => count(
-		isequal(o), reduce(vcat, corrected.odor)
-	) for o in odors
-)
-
-# ╔═╡ d0ef14c9-391c-4af8-b915-d86c8aefd002
-function is_over_threshold(o)
-	return counts_per_label[o] ≥ 30
-end
-
-# ╔═╡ 47cb7741-01da-4bd4-8c05-c818e6c87f6b
-trimmed = transform(
-	corrected,
-	:odor => col -> [filter(≠(""), [is_over_threshold(o) ? o : "" for o in row]) for row in col];
-	renamecols=false
-)
-
-# ╔═╡ 514c4b55-f246-475d-b5bc-67349854e0b4
-md"""
-This yields molecules with no labels left.
-These must be removed.
-"""
-
-# ╔═╡ 83d1567c-b101-4f59-a658-1ff20e8d8b0f
-length.(trimmed.odor) |> minimum
-
-# ╔═╡ 394a567a-8e4e-4c6e-8f22-69e31daca417
-filter!(row -> length(row.odor) > 0, trimmed)
-
-# ╔═╡ 39a1c22a-4011-4b15-9604-fd8ebcfc3357
-md"""
-### Success!
-"""
-
->>>>>>> c674e737
 # ╔═╡ 9deb1a41-1248-47da-aacb-c129863f8db7
 """
 Every molecule now has at least $(length.(trimmed.odor) |> minimum) label...
 """ |> Markdown.parse
 
 # ╔═╡ 20380a67-3b2d-4063-a491-5bfe68706ee8
-<<<<<<< HEAD
 @test minimum(length.(trimmed.odor)) == 1
-=======
-@test length.(trimmed.odor) |> minimum == 1
->>>>>>> c674e737
 
 # ╔═╡ 3f8057f7-3391-4361-9ec5-7f739c66649c
 md"""
@@ -1250,7 +743,6 @@
 md"""
 We need these data in bit-encoded format.
 """
-<<<<<<< HEAD
 
 # ╔═╡ 1a0c8ab5-6181-48a0-8a91-02a9bd2c75a4
 label_to_idx = let
@@ -1292,58 +784,14 @@
 		# sum of active bits = # odors
 		@assert sum(data[id_mol, 2:end]) == length(unique(trimmed[id_mol, "odor"]))
 
-=======
-
-# ╔═╡ 1a0c8ab5-6181-48a0-8a91-02a9bd2c75a4
-label_to_idx = let
-	label_vec = reduce(union, trimmed.odor) 
-	Dict(label_vec .=> eachindex(label_vec))
-end
-
-# ╔═╡ fe2a4aab-85ce-4c2b-b042-3bdf5bf8fba2
-idx_to_label = Dict(v => k for (k, v) in label_to_idx)
-
-# ╔═╡ fda94ce1-4069-4320-804a-d1f83d9f1073
-function odor_list_to_vector_encoding(odor_list)
-	vector = zeros(Int, length(label_to_idx))
-	for odor in odor_list
-		vector[label_to_idx[odor]] = 1
-	end
-	return vector
-end
-
-# ╔═╡ 8584efe5-be9e-42ba-973d-4634bf6ec1bb
-data = let
-	data = transform(
-		trimmed,
-		:odor => col -> [odor_list_to_vector_encoding(row) for row in col];
-		renamecols=false
-	)
-	mat = reduce(hcat, data.odor)' |> Matrix
-	cols = [idx_to_label[i] => copy(col) for (i, col) in enumerate(eachcol(mat))]
-	DataFrame("molecule" => trimmed.molecule, cols...)
-end
-
-# ╔═╡ a3e335ba-ad0a-4c59-865a-905bd8d4aaa0
-md"some checks"
-
-# ╔═╡ 1a0fc9ee-6fab-405b-9619-5092e696a777
-begin
-	for id_mol = 1:nrow(data)
-		# sum of active bits = # odors
-		@assert sum(data[id_mol, 2:end]) == length(unique(trimmed[id_mol, "odor"]))
-
->>>>>>> c674e737
 		# make sure the right odor is activated
 		for o in trimmed[id_mol, "odor"]
 			@assert data[id_mol, 1 + label_to_idx[o]] == 1
 		end
 	end
-<<<<<<< HEAD
-	# make sure the column name is right
-=======
+
 	# make sure the column names are right
->>>>>>> c674e737
+
 	@test names(data)[2:end] == [idx_to_label[i] for i = 1:length(idx_to_label)]
 end
 
@@ -1351,21 +799,12 @@
 md"""
 # Write to File
 """
-<<<<<<< HEAD
 
 # ╔═╡ 38810e1d-94d9-4a18-8346-919cc1dba734
 md"""
 ## CSV
 """
 
-=======
-
-# ╔═╡ 38810e1d-94d9-4a18-8346-919cc1dba734
-md"""
-## CSV
-"""
-
->>>>>>> c674e737
 # ╔═╡ 9302a9af-ce89-4d2a-a46b-573e3b4257a9
 md"""
 Structures and odor label bitvectors
@@ -1386,21 +825,12 @@
 md"""
 Goal: conduct a similar analysis of the olfactory data as in Fig. 3 [here](https://arxiv.org/pdf/1910.10685.pdf).
 """
-<<<<<<< HEAD
 
 # ╔═╡ b520bcf8-1aee-4a17-8e34-4ce97206bd7c
 md"""
 ### Odor Labels per Molecule
 """
 
-=======
-
-# ╔═╡ b520bcf8-1aee-4a17-8e34-4ce97206bd7c
-md"""
-### Odor Labels per Molecule
-"""
-
->>>>>>> c674e737
 # ╔═╡ 28e4e0c5-858d-4d7c-b7d2-3771ab7affb1
 md"""
 List the number of unique olfactory perception labels on each molecule in the data.
@@ -1518,11 +948,8 @@
 # ╟─1542471a-0877-4a18-9f48-6f4d96b12e2a
 # ╟─25b4bda4-f2f6-436f-90ec-01c0594118b5
 # ╠═dfd599fa-7991-48cc-b7e0-a0bb0bf9fe11
-<<<<<<< HEAD
 # ╟─fefe8530-b90e-42a3-b701-bbd406b003d0
-=======
 # ╟─36db4077-0000-409d-92d2-f3ceb8e451a4
->>>>>>> c674e737
 # ╠═600197f1-a9d5-478b-8fa0-6deac3d25b57
 # ╟─2e9eb9ec-7d3c-4042-8d52-1dbc306c7330
 # ╠═0f90911c-d106-4e6a-8260-4022085ff5b7
@@ -1542,11 +969,8 @@
 # ╠═80c3eaa2-dfa2-4822-9dc6-002dd3fc23c9
 # ╟─ebd5497a-799b-4064-b8ac-0365147fb4f8
 # ╠═a5ac81f7-2000-40d9-8969-b599fb18ae0d
-<<<<<<< HEAD
 # ╟─645661c4-2749-4ba6-b3c3-844debc9c1d8
-=======
 # ╟─ffa33dd7-4e68-4196-9840-36919cb1adf1
->>>>>>> c674e737
 # ╠═c14edce9-c764-4938-b4d3-cdbba49433d1
 # ╟─f732f409-283a-46f3-bcc1-9b8913f37fda
 # ╟─057fff1b-e302-4dcb-9817-199cc2d0bca7
@@ -1564,10 +988,7 @@
 # ╠═47a135c0-fe63-4a13-a567-f3cd428ab73e
 # ╠═6e06d55b-34c4-4937-ae89-e40555cc5bd6
 # ╟─64176145-8bb6-4403-890c-a7a981e710fb
-<<<<<<< HEAD
-=======
 # ╟─e49adaa0-c250-4610-a2f1-baad018867df
->>>>>>> c674e737
 # ╠═1c2842db-d4ac-4e38-94cb-7c9638455c91
 # ╟─740e23a3-d701-417d-a3b9-659f6a072a0b
 # ╠═09996b05-3094-4b51-8b54-e0856f36786a
